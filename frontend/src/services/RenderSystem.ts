/**
 * RenderSystem - handles all rendering operations for the earth visualization
 * Manages canvases, particles, overlays, and SVG map rendering
 */

import * as d3 from 'd3';
import { Utils } from '../utils/Utils';
import { Globe, DisplayOptions, Point, GeoPoint, ViewportSize } from '../core/Globes';

// Debug logging - enabled
function debugLog(section: string, message: string, data?: any): void {
    console.debug(`[${section}] ${message}`, data || '');
}

// Constants from original

export class RenderSystem {
    private display: DisplayOptions;

    // Canvas elements and contexts
    private overlayCanvas: HTMLCanvasElement | null = null;
    private overlayContext: CanvasRenderingContext2D | null = null;
    private scaleCanvas: HTMLCanvasElement | null = null;
    private scaleContext: CanvasRenderingContext2D | null = null;
    
    // Scale listener tracking
    private scaleListenerSetup: boolean = false;
    private lastOverlayScale: any = null;
    private lastOverlayUnits: any = null;
    
    // Cached D3 selections
    private foregroundSvg: d3.Selection<SVGSVGElement, unknown, HTMLElement, any> | null = null;
    
    // Pre-rendered scale canvas (updated only when data changes)
    private preRenderedScaleCanvas: HTMLCanvasElement | null = null;
    
    // External state provider
    private stateProvider: any = null;

    constructor(display: DisplayOptions) {
        this.display = display;
    }

    /**
     * Initialize all canvas elements and contexts
     */
    public setupCanvases(): void {
<<<<<<< HEAD
        // Setup overlay canvas - used for all rendering (WebGL or 2D)
        this.overlayCanvas = d3.select("#overlay").node() as HTMLCanvasElement;
        if (this.overlayCanvas) {
            this.overlayCanvas.width = this.display.width;
            this.overlayCanvas.height = this.display.height;
            
            // Try WebGL first, fall back to 2D if not available
            this.gl = this.overlayCanvas.getContext("webgl") as WebGLRenderingContext;
            
            if (this.gl) {
                debugLog('RENDER', 'WebGL context created');
            } else {
                debugLog('RENDER', 'WebGL not available, using 2D fallback');
                this.overlayContext = this.overlayCanvas.getContext("2d");
            }
=======
        // Setup animation canvas
        this.canvas = d3.select("#animation").node() as HTMLCanvasElement;
        if (this.canvas) {
            this.context = this.canvas.getContext("2d");
            this.canvas.width = this.display.width;
            this.canvas.height = this.display.height;

            // Set up canvas properties like the original
            if (this.context) {
                this.context.fillStyle = Utils.isFF() ? "rgba(0, 0, 0, 0.95)" : "rgba(0, 0, 0, 0.97)";  // FF Mac alpha behaves oddly
            }
        }

        // Setup overlay canvas
        this.overlayCanvas = d3.select("#overlay").node() as HTMLCanvasElement;
        if (this.overlayCanvas) {
            this.overlayContext = this.overlayCanvas.getContext("2d");
            this.overlayCanvas.width = this.display.width;
            this.overlayCanvas.height = this.display.height;
>>>>>>> cb73f1f2
        }

        // Setup scale canvas for color legend
        this.scaleCanvas = d3.select("#scale").node() as HTMLCanvasElement;
        if (this.scaleCanvas) {
            this.scaleContext = this.scaleCanvas.getContext("2d");
            this.setSizeScale();
        }
    }

    /**
     * Set scale canvas size dynamically 
     * Width: (menu width - label width) * 0.97
     * Height: label height / 2
     */
    private setSizeScale(): void {
        if (!this.scaleCanvas) return;

        const label = d3.select("#scale-label").node() as HTMLElement;
        const menu = d3.select("#menu").node() as HTMLElement;

        if (label && menu) {
            const width = (menu.offsetWidth - label.offsetWidth) * 0.6;
            const height = label.offsetHeight / 2;

            d3.select("#scale")
                .attr("width", width)
                .attr("height", height);
        }
    }





    /**
<<<<<<< HEAD
     * Main rendering method - draws what it's told to draw
=======
     * Main rendering method - renders the complete frame
     * Uses direct parameters to avoid object allocation in hot path
>>>>>>> cb73f1f2
     */
    public render(
        globe: Globe,
<<<<<<< HEAD
        mask: any,
        drawPlanet: boolean,
        drawMesh: boolean,
        drawOverlay: boolean,
        drawParticles: boolean,
        overlayScale: any,
        overlayUnits: any
    ): void {

        if (!globe) return;

        const view = { width: this.display.width, height: this.display.height };
        // Decide: WebGL or 2D?
        const canUseWebGL = this.gl && 
            this.planetSystem?.canRenderDirect() &&
            this.overlaySystem?.canRenderDirect() &&
            this.meshSystem?.canRenderDirect() &&
            this.particleSystem?.canRenderDirect();
        if (canUseWebGL && this.gl) {
            this.renderWebGL(globe, view, drawPlanet, drawMesh, drawOverlay, drawParticles);
        } else if (this.overlayContext) {
            this.render2D(globe, mask, view, drawPlanet, drawMesh, drawOverlay, drawParticles);
        }
        
        // Draw color scale
        if (overlayScale && this.scaleContext && this.scaleCanvas) {
            this.scaleContext.clearRect(0, 0, this.scaleCanvas.width, this.scaleCanvas.height);
            this.drawColorScale(overlayScale, overlayUnits);
        }
    }
    
    /**
     * WebGL rendering path - draws what it's told to draw
     */
    private renderWebGL(
        globe: Globe, 
        view: ViewportSize, 
        drawPlanet: boolean,
        drawMesh: boolean,
        drawOverlay: boolean,
        drawParticles: boolean
    ): void {
        if (!this.gl) return;
        // Clear
        this.gl.clearColor(0.0, 0.0, 0.0, 0.0);
        this.gl.clear(this.gl.COLOR_BUFFER_BIT | this.gl.DEPTH_BUFFER_BIT);
        
        // Draw what we're told to draw
        if (drawPlanet) {
            this.planetSystem.renderDirect(this.gl, globe, view);
        }
        
        if (drawMesh) {
            this.meshSystem.renderDirect(this.gl, globe, view);
        }
        
        if (drawOverlay) {
            this.overlaySystem.renderDirect(this.gl, globe, view);
        }
        
        if (drawParticles) {
            this.particleSystem.renderDirect(this.gl);
        }
    }
    
    /**
     * 2D rendering path - draws what it's told to draw
     */
    private render2D(
        globe: Globe, 
        mask: any, 
        view: ViewportSize,
        drawPlanet: boolean,
        drawMesh: boolean,
        drawOverlay: boolean,
        drawParticles: boolean
    ): void {
        if (!this.overlayContext) return;
        // Clear
        this.overlayContext.clearRect(0, 0, this.display.width, this.display.height);
        
        // Draw what we're told to draw
        if (drawPlanet) {
            this.planetSystem.render2DDirect(this.overlayContext, globe, mask, view);
        }
        
        if (drawMesh) {
            this.meshSystem.render2DDirect(this.overlayContext, this.overlayCanvas!, globe);
        }
        
        if (drawOverlay) {
            this.overlaySystem.render2DDirect(this.overlayContext, globe, mask, view);
        }
        
        if (drawParticles) {
            this.particleSystem.render2DDirect(this.overlayContext, globe, view);
=======
        planetCanvas: HTMLCanvasElement | null,
        overlayCanvas: HTMLCanvasElement | null,
        meshCanvas: HTMLCanvasElement | null,
        particleCanvas: HTMLCanvasElement | null,
        overlayScale: any,
        overlayUnits: any
    ): void {
        if (!globe) {
            return;
        }

        try {
            // 1. Clear all canvases
            if (this.context) {
                this.context.clearRect(0, 0, this.display.width, this.display.height);
            }
            if (this.overlayContext) {
                this.overlayContext.clearRect(0, 0, this.display.width, this.display.height);
            }
            if (this.scaleContext && this.scaleCanvas) {
                this.scaleContext.clearRect(0, 0, this.scaleCanvas.width, this.scaleCanvas.height);
            }

            // SVG map structure is now handled by Earth.ts lifecycle

            // 2. Draw planet canvas (if provided)
            if (planetCanvas) {
                this.overlayContext!.drawImage(planetCanvas, 0, 0);
            }

            // 3. Draw overlay canvas (if provided)
            if (overlayCanvas) {
                this.overlayContext!.drawImage(overlayCanvas, 0, 0);
            }

            // 4. Draw mesh canvas (if provided)
            if (meshCanvas) {
                this.overlayContext!.drawImage(meshCanvas, 0, 0);
            }

            // 5. Draw particle canvas (if provided) with special blending
            if (particleCanvas) {
                // Use "lighter" blending for particles to create glowing effect
                const prevCompositeOperation = this.overlayContext!.globalCompositeOperation;
                this.overlayContext!.globalCompositeOperation = "lighter";
                this.overlayContext!.drawImage(particleCanvas, 0, 0);
                this.overlayContext!.globalCompositeOperation = prevCompositeOperation;
            }

            // 6. Draw color scale (if provided)
            if (overlayScale) {
                this.drawColorScale(overlayScale, overlayUnits);
            }

        } catch (error) {
            console.error('Frame render failed:', error);
            throw error;
>>>>>>> cb73f1f2
        }
    }










    /**
     * Draw color scale bar - just copy the pre-rendered canvas
     */
    private drawColorScale(scale: any, units: any): void {
        if (!this.scaleContext) {
            return;
        }

        // Store current scale/units for tooltip handler
        this.lastOverlayScale = scale;
        this.lastOverlayUnits = units;

        // Just copy the pre-rendered canvas (single drawImage instead of 200 fillRect)
        if (this.preRenderedScaleCanvas) {
            this.scaleContext.drawImage(this.preRenderedScaleCanvas, 0, 0);
        }
    }

    /**
     * Draw location marker on foreground SVG
     */
    public drawLocationMark(point: Point, coord: GeoPoint): void {
        debugLog('LOCATION', 'Drawing location mark', { point, coord });

        // Cache the foreground SVG selection
        if (!this.foregroundSvg) {
            this.foregroundSvg = d3.select("#foreground") as d3.Selection<SVGSVGElement, unknown, HTMLElement, any>;
        }

        this.foregroundSvg.selectAll(".location-mark").remove();

        this.foregroundSvg.append("circle")
            .attr("class", "location-mark")
            .attr("cx", point[0])
            .attr("cy", point[1])
            .attr("r", 5)
            .style("fill", "red")
            .style("stroke", "white")
            .style("stroke-width", 2);
    }

    /**
     * Update display dimensions (for window resize)
     */
    public updateDisplay(display: DisplayOptions): void {
        this.display = display;



        if (this.overlayCanvas) {
            this.overlayCanvas.width = display.width;
            this.overlayCanvas.height = display.height;
        }

        debugLog('UPDATE', 'Display updated', {
            width: display.width,
            height: display.height
        });
    }

    /**
     * Set external state provider
     */
    setStateProvider(stateProvider: any): void {
        this.stateProvider = stateProvider;
    }

    /**
     * Handle data changes - regenerate color scale and trigger render
     */
    handleDataChange(): void {
        const overlayProduct = this.stateProvider?.getOverlayProduct();
        
        if (overlayProduct?.scale) {
            this.generateColorScale(overlayProduct.scale, overlayProduct.units);
            this.setupScaleTooltip(overlayProduct.scale, overlayProduct.units);
        }
        
        // Trigger render with updated data
        if (this.stateProvider) {
            const globe = this.stateProvider.getGlobe();
            const mask = this.stateProvider.getMask();
            const config = this.stateProvider.getConfig();
            const mode = config?.mode || 'planet';
            const overlayType = config?.overlayType || 'off';
            
            // Decide what to draw based on mode
            const drawPlanet = mode === 'planet';
            const drawMesh = !drawPlanet;
            const drawOverlay = overlayType !== 'off' && overlayType !== 'default';
            const drawParticles = !drawPlanet;
            
            const overlayScale = overlayProduct?.scale;
            const overlayUnits = overlayProduct?.units;
            
            if (globe && mask) {
                this.render(globe, mask, drawPlanet, drawMesh, drawOverlay, drawParticles, overlayScale, overlayUnits);
            }
        }
    }

    /**
     * Generate color scale canvas (called once when data changes)
     */
    private generateColorScale(scale: any, units: any): void {
        if (!this.scaleContext || !scale) {
            return;
        }

        const bounds = scale.bounds;
        if (!bounds) return;

        // Create offscreen canvas for pre-rendering
        if (!this.preRenderedScaleCanvas) {
            this.preRenderedScaleCanvas = document.createElement('canvas');
        }

        // Match the size of the actual scale canvas
        this.preRenderedScaleCanvas.width = this.scaleCanvas!.width;
        this.preRenderedScaleCanvas.height = this.scaleCanvas!.height;

        const ctx = this.preRenderedScaleCanvas.getContext('2d')!;

        // Draw gradient once
        const width = this.preRenderedScaleCanvas.width - 1;
        for (let i = 0; i <= width; i++) {
            const value = Utils.spread(i / width, bounds[0], bounds[1]);
            const rgb = scale.gradient(value, 1);
            ctx.fillStyle = `rgb(${rgb[0]},${rgb[1]},${rgb[2]})`;
            ctx.fillRect(i, 0, 1, this.preRenderedScaleCanvas.height);
        }

        debugLog('RENDER', 'Color scale pre-rendered');
    }

    /**
     * Setup scale tooltip (called once when data changes)
     */
    private setupScaleTooltip(scale: any, units: any): void {
        if (this.scaleListenerSetup) return; // Already setup

        const colorBar = d3.select("#scale");
        const canvas = this.scaleCanvas!;
        const width = canvas.width - 1;

        colorBar.on("mousemove", (event) => {
            if (!this.lastOverlayScale) return;

            const [x] = d3.pointer(event);
            const pct = Utils.clamp((Math.round(x) - 2) / (width - 2), 0, 1);
            const bounds = this.lastOverlayScale.bounds;
            if (!bounds) return;

            const value = Utils.spread(pct, bounds[0], bounds[1]);

            if (this.lastOverlayUnits?.[0]) {
                const units = this.lastOverlayUnits[0];
                const convertedValue = units.conversion(value);
                const formattedValue = convertedValue.toFixed(units.precision);
                colorBar.attr("title", `${formattedValue} ${units.label}`);
            } else {
                colorBar.attr("title", `${value.toFixed(1)}`);
            }
        });

        this.scaleListenerSetup = true;
        debugLog('RENDER', 'Scale tooltip setup');
    }


} <|MERGE_RESOLUTION|>--- conflicted
+++ resolved
@@ -45,7 +45,6 @@
      * Initialize all canvas elements and contexts
      */
     public setupCanvases(): void {
-<<<<<<< HEAD
         // Setup overlay canvas - used for all rendering (WebGL or 2D)
         this.overlayCanvas = d3.select("#overlay").node() as HTMLCanvasElement;
         if (this.overlayCanvas) {
@@ -61,27 +60,6 @@
                 debugLog('RENDER', 'WebGL not available, using 2D fallback');
                 this.overlayContext = this.overlayCanvas.getContext("2d");
             }
-=======
-        // Setup animation canvas
-        this.canvas = d3.select("#animation").node() as HTMLCanvasElement;
-        if (this.canvas) {
-            this.context = this.canvas.getContext("2d");
-            this.canvas.width = this.display.width;
-            this.canvas.height = this.display.height;
-
-            // Set up canvas properties like the original
-            if (this.context) {
-                this.context.fillStyle = Utils.isFF() ? "rgba(0, 0, 0, 0.95)" : "rgba(0, 0, 0, 0.97)";  // FF Mac alpha behaves oddly
-            }
-        }
-
-        // Setup overlay canvas
-        this.overlayCanvas = d3.select("#overlay").node() as HTMLCanvasElement;
-        if (this.overlayCanvas) {
-            this.overlayContext = this.overlayCanvas.getContext("2d");
-            this.overlayCanvas.width = this.display.width;
-            this.overlayCanvas.height = this.display.height;
->>>>>>> cb73f1f2
         }
 
         // Setup scale canvas for color legend
@@ -118,16 +96,10 @@
 
 
     /**
-<<<<<<< HEAD
      * Main rendering method - draws what it's told to draw
-=======
-     * Main rendering method - renders the complete frame
-     * Uses direct parameters to avoid object allocation in hot path
->>>>>>> cb73f1f2
      */
     public render(
         globe: Globe,
-<<<<<<< HEAD
         mask: any,
         drawPlanet: boolean,
         drawMesh: boolean,
@@ -224,65 +196,6 @@
         
         if (drawParticles) {
             this.particleSystem.render2DDirect(this.overlayContext, globe, view);
-=======
-        planetCanvas: HTMLCanvasElement | null,
-        overlayCanvas: HTMLCanvasElement | null,
-        meshCanvas: HTMLCanvasElement | null,
-        particleCanvas: HTMLCanvasElement | null,
-        overlayScale: any,
-        overlayUnits: any
-    ): void {
-        if (!globe) {
-            return;
-        }
-
-        try {
-            // 1. Clear all canvases
-            if (this.context) {
-                this.context.clearRect(0, 0, this.display.width, this.display.height);
-            }
-            if (this.overlayContext) {
-                this.overlayContext.clearRect(0, 0, this.display.width, this.display.height);
-            }
-            if (this.scaleContext && this.scaleCanvas) {
-                this.scaleContext.clearRect(0, 0, this.scaleCanvas.width, this.scaleCanvas.height);
-            }
-
-            // SVG map structure is now handled by Earth.ts lifecycle
-
-            // 2. Draw planet canvas (if provided)
-            if (planetCanvas) {
-                this.overlayContext!.drawImage(planetCanvas, 0, 0);
-            }
-
-            // 3. Draw overlay canvas (if provided)
-            if (overlayCanvas) {
-                this.overlayContext!.drawImage(overlayCanvas, 0, 0);
-            }
-
-            // 4. Draw mesh canvas (if provided)
-            if (meshCanvas) {
-                this.overlayContext!.drawImage(meshCanvas, 0, 0);
-            }
-
-            // 5. Draw particle canvas (if provided) with special blending
-            if (particleCanvas) {
-                // Use "lighter" blending for particles to create glowing effect
-                const prevCompositeOperation = this.overlayContext!.globalCompositeOperation;
-                this.overlayContext!.globalCompositeOperation = "lighter";
-                this.overlayContext!.drawImage(particleCanvas, 0, 0);
-                this.overlayContext!.globalCompositeOperation = prevCompositeOperation;
-            }
-
-            // 6. Draw color scale (if provided)
-            if (overlayScale) {
-                this.drawColorScale(overlayScale, overlayUnits);
-            }
-
-        } catch (error) {
-            console.error('Frame render failed:', error);
-            throw error;
->>>>>>> cb73f1f2
         }
     }
 
