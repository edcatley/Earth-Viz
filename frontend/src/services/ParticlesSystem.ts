--- conflicted
+++ resolved
@@ -29,16 +29,6 @@
 }
 
 export class ParticleSystem {
-<<<<<<< HEAD
-=======
-    // Common rendering system properties
-    private webglCanvas: HTMLCanvasElement;
-    private canvas2D: HTMLCanvasElement;
-    private ctx2D: CanvasRenderingContext2D | null = null;
-    private useWebGL: boolean = false;
-
-    // Renderer delegates
->>>>>>> cb73f1f2
     private webglParticleSystem: WebGLParticleSystem | null = null;
     private renderer2D: ParticleRenderer2D;
 
@@ -50,7 +40,6 @@
     private windBounds: { x: number; y: number; width: number; height: number; spacing: number } | null = null;
 
     constructor() {
-<<<<<<< HEAD
         this.renderer2D = new ParticleRenderer2D();
         debugLog('PARTICLES', 'ParticleSystem created');
     }
@@ -65,22 +54,6 @@
         }
 
         debugLog('PARTICLES', 'Initializing WebGL renderer with shared context');
-=======
-        // Create canvases
-        this.webglCanvas = document.createElement("canvas");
-        this.canvas2D = document.createElement("canvas");
-
-        const ctx = this.canvas2D.getContext("2d");
-        if (!ctx) {
-            throw new Error("Failed to create 2D canvas context for particles");
-        }
-        this.ctx2D = ctx;
-
-        // Initialize renderers once - check what's available
-        debugLog('PARTICLES', 'Initializing renderers');
-
-        // Try to initialize WebGL renderer
->>>>>>> cb73f1f2
         this.webglParticleSystem = new WebGLParticleSystem();
         const webglAvailable = this.webglParticleSystem.initialize(this.webglCanvas);
 
@@ -89,14 +62,9 @@
             this.webglParticleSystem.dispose();
             this.webglParticleSystem = null;
         } else {
-<<<<<<< HEAD
             debugLog('PARTICLES', 'WebGL renderer initialized successfully');
-=======
-            debugLog('PARTICLES', 'WebGL renderer initialized');
->>>>>>> cb73f1f2
-        }
-
-<<<<<<< HEAD
+        }
+
     /**
      * Check if this system can render directly to a shared GL context
      */
@@ -121,16 +89,6 @@
         this.renderer2D.evolve();
         this.renderer2D.render(globe, view);
         ctx.drawImage(this.renderer2D.getCanvas(), 0, 0);
-=======
-        // Create 2D renderer (always available)
-        this.renderer2D = new ParticleRenderer2D();
-        debugLog('PARTICLES', '2D renderer created');
-
-        // Bind animate once to avoid creating new closures every frame
-        this.boundAnimate = this.animateFrame.bind(this);
-
-        debugLog('PARTICLES', 'ParticleSystem created');
->>>>>>> cb73f1f2
     }
 
     // ===== MAIN PATTERN METHODS =====
@@ -195,7 +153,6 @@
                 return false;
             }
 
-<<<<<<< HEAD
             if (!this.webglParticleSystem.setup(
                 this.particleCount, 
                 this.windData, 
@@ -204,14 +161,6 @@
                 view.height,
                 PARTICLE_LINE_WIDTH /2  // Removed /2 division for proper line width
             )) {
-=======
-            // Ensure canvas is properly sized
-            this.webglCanvas.width = view.width;
-            this.webglCanvas.height = view.height;
-
-            // Setup WebGL particle system with data
-            if (!this.webglParticleSystem.setup(this.particleCount, this.windData, this.windBounds)) {
->>>>>>> cb73f1f2
                 debugLog('PARTICLES', 'WebGL setup failed');
                 return false;
             }
@@ -389,30 +338,6 @@
 
 
     /**
-<<<<<<< HEAD
-=======
-     * Clear the particle canvases
-     */
-    private clearCanvas(): void {
-        debugLog('PARTICLES', 'Clearing particle canvas');
-
-        // Clear 2D canvas
-        if (this.ctx2D) {
-            this.ctx2D.clearRect(0, 0, this.canvas2D.width, this.canvas2D.height);
-        }
-
-        // Clear WebGL canvas
-        if (this.webglCanvas) {
-            const ctx = this.webglCanvas.getContext('webgl') || this.webglCanvas.getContext('webgl2');
-            if (ctx) {
-                ctx.clearColor(0.0, 0.0, 0.0, 0.0);
-                ctx.clear(ctx.COLOR_BUFFER_BIT | ctx.DEPTH_BUFFER_BIT);
-            }
-        }
-    }
-
-    /**
->>>>>>> cb73f1f2
      * Clear current setup (but don't dispose renderers)
      */
     private clearSetup(): void {
@@ -446,113 +371,6 @@
     ): void {
         debugLog('PARTICLES', 'Handling data change - re-setting up system');
         this.setup(globe, mask, view, particleProduct, particleType);
-<<<<<<< HEAD
-=======
-        this.regenerateParticles(globe, view); // Generate initial frame
-    }
-
-
-
-    /**
-     * Generate particles and emit result
-     */
-    private regenerateParticles(globe: Globe, view: ViewportSize): void {
-        const canvas = this.generateFrame(globe, view);
-
-        const result: ParticleResult = {
-            canvas: canvas,
-            particleType: this.cachedParticleType
-        };
-
-        this.emit('particlesChanged', result);
-    }
-
-    /**
-     * Subscribe to particle change events
-     */
-    on(event: string, handler: Function): void {
-        if (!this.eventHandlers[event]) {
-            this.eventHandlers[event] = [];
-        }
-        this.eventHandlers[event].push(handler);
-    }
-
-    /**
-     * Emit events to subscribers
-     */
-    private emit(event: string, ...args: any[]): void {
-        if (this.eventHandlers[event]) {
-            this.eventHandlers[event].forEach(handler => handler(...args));
-        }
-    }
-
-
-    /**
-     * Start the particle animation loop
-     */
-    startAnimation(): void {
-        if (this.animationId) return; // Already running
-        debugLog('PARTICLES', 'Starting particle animation');
-        this.animate();
-    }
-
-    /**
-     * Stop the particle animation loop
-     */
-    stopAnimation(): void {
-        debugLog('PARTICLES', 'Stop animation called');
-        if (this.animationId) {
-            clearTimeout(this.animationId);
-            this.animationId = null;
-            this.clearCanvas();
-            debugLog('PARTICLES', 'Particle animation stopped');
-        }
-    }
-
-    /**
-     * Internal animation loop - evolves particles and emits canvas
-     */
-    private animate(): void {
-        if (!this.boundAnimate || !this.cachedGlobe || !this.cachedView) return;
-        
-        try {
-            // Generate new frame (evolve particles and draw to canvas)
-            const canvas = this.generateFrame(this.cachedGlobe, this.cachedView);
-
-            if (canvas) {
-                // Use cached particleType instead of calling getConfig() every frame
-                const result: ParticleResult = {
-                    canvas: canvas,
-                    particleType: this.cachedParticleType
-                };
-
-                this.emit('particlesChanged', result);
-            }
-
-            // Schedule next frame using pre-bound function (no new closure)
-            this.animationId = setTimeout(this.boundAnimate, 40) as any;
-
-        } catch (error) {
-            debugLog('PARTICLES', 'Animation error:', error);
-            this.stopAnimation();
-        }
-    }
-    
-    /**
-     * Animation frame wrapper for setTimeout
-     */
-    private animateFrame(): void {
-        if (this.animationId) {
-            this.animate();
-        }
-    }
-
-    /**
-     * Check if animation is running
-     */
-    isAnimating(): boolean {
-        return this.animationId !== null;
->>>>>>> cb73f1f2
     }
 
     /**
