--- conflicted
+++ resolved
@@ -18,22 +18,12 @@
 }
 
 
-<<<<<<< HEAD
-=======
-export class OverlaySystem {
-    // Common rendering system properties
-    private webglCanvas: HTMLCanvasElement;
-    private canvas2D: HTMLCanvasElement;
-    private ctx2D: CanvasRenderingContext2D | null = null;
-    private useWebGL: boolean = false;
->>>>>>> cb73f1f2
 
 export class OverlaySystem {
     private webglRenderer: WebGLRenderer | null = null;
     private renderer2D: OverlayRenderer2D;
 
     constructor() {
-<<<<<<< HEAD
         this.renderer2D = new OverlayRenderer2D();
         debugLog('OVERLAY', 'OverlaySystem created');
     }
@@ -48,22 +38,6 @@
         }
 
         debugLog('OVERLAY', 'Initializing WebGL renderer with shared context');
-=======
-        // Create canvases
-        this.webglCanvas = document.createElement("canvas");
-        this.canvas2D = document.createElement("canvas");
-
-        const ctx = this.canvas2D.getContext("2d");
-        if (!ctx) {
-            throw new Error("Failed to create 2D canvas context for OverlaySystem");
-        }
-        this.ctx2D = ctx;
-
-        // Initialize renderers once - check what's available
-        debugLog('OVERLAY', 'Initializing renderers');
-        
-        // Try to initialize WebGL renderer
->>>>>>> cb73f1f2
         this.webglRenderer = new WebGLRenderer();
         const webglAvailable = this.webglRenderer.initialize(this.webglCanvas);
         
@@ -72,7 +46,6 @@
             this.webglRenderer.dispose();
             this.webglRenderer = null;
         } else {
-<<<<<<< HEAD
             debugLog('OVERLAY', 'WebGL renderer initialized successfully');
         }
     }
@@ -97,16 +70,6 @@
      */
     public render2DDirect(ctx: CanvasRenderingContext2D): void {
         ctx.drawImage(this.renderer2D.getCanvas(), 0, 0);
-=======
-            debugLog('OVERLAY', 'WebGL renderer initialized');
-        }
-
-        // Create 2D renderer (always available)
-        this.renderer2D = new OverlayRenderer2D();
-        debugLog('OVERLAY', '2D renderer created');
-
-        debugLog('OVERLAY', 'OverlaySystem created');
->>>>>>> cb73f1f2
     }
 
     // ===== MAIN PATTERN METHODS =====
@@ -143,14 +106,6 @@
         if (!this.webglRenderer) return false;
 
         try {
-<<<<<<< HEAD
-=======
-            // Size canvas
-            this.webglCanvas.width = view.width;
-            this.webglCanvas.height = view.height;
-
-            // Setup overlay with current data
->>>>>>> cb73f1f2
             const useInterpolatedLookup = true;
             const setupSuccess = this.webglRenderer.setup('overlay', overlayProduct, globe, useInterpolatedLookup);
 
@@ -244,23 +199,7 @@
      * Clear current setup (but don't dispose renderers)
      */
     private clearSetup(): void {
-<<<<<<< HEAD
         this.renderer2D.clear();
-=======
-        debugLog('OVERLAY', 'Clearing current setup');
-
-        // Clear canvases
-        if (this.webglRenderer) {
-            this.webglRenderer.clear();
-        }
-
-        if (this.renderer2D && this.ctx2D) {
-            this.renderer2D.clear(this.ctx2D, this.canvas2D);
-        }
-
-        // Reset state
-        this.useWebGL = false;
->>>>>>> cb73f1f2
     }
 
     /**
@@ -292,45 +231,6 @@
      */
     public handleDataChange(overlayProduct: any, globe: any, view: any, mask: any, config: any): void {
         this.setup(overlayProduct, globe, view);
-<<<<<<< HEAD
         this.renderer2D.render(globe, mask, view);
-=======
-        this.regenerateOverlay(globe, mask, view, config, overlayProduct);
-    }
-
-    /**
-     * Generate overlay and emit result
-     */
-    private regenerateOverlay(globe: any, mask: any, view: any, config: any, overlayProduct: any): void {
-        // Generate frame with explicit parameters
-        const canvas = this.generateFrame(globe, mask, view);
-
-        const result: OverlayResult = {
-            canvas: canvas,
-            overlayType: config?.overlayType || 'off',
-            overlayProduct: overlayProduct
-        };
-
-        this.emit('overlayChanged', result);
-    }
-
-    /**
-     * Subscribe to overlay change events
-     */
-    on(event: string, handler: Function): void {
-        if (!this.eventHandlers[event]) {
-            this.eventHandlers[event] = [];
-        }
-        this.eventHandlers[event].push(handler);
-    }
-
-    /**
-     * Emit events to subscribers
-     */
-    private emit(event: string, ...args: any[]): void {
-        if (this.eventHandlers[event]) {
-            this.eventHandlers[event].forEach(handler => handler(...args));
-        }
->>>>>>> cb73f1f2
     }
 }